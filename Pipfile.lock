--- conflicted
+++ resolved
@@ -1,11 +1,7 @@
 {
     "_meta": {
         "hash": {
-<<<<<<< HEAD
-            "sha256": "7cb1f10ef5b7e3c98e71cdb206a1c6e2b7425544ac3ab5225f1d2affbc31fc36"
-=======
             "sha256": "817b0687c340503522d0a57955a566e5e381f00829f5e50ef8ff2626c10f2141"
->>>>>>> 2369b85f
         },
         "pipfile-spec": 6,
         "requires": {
@@ -33,7 +29,7 @@
                 "sha256:5a3d016c7c547f69d6f81fb0db9449ce888b418b5b9952cc5e6e66843e9dd845",
                 "sha256:83e9a75d1911279afd89352c68b45348559d1fc0506b054b346651b5e7fee29f"
             ],
-            "markers": "python_full_version >= '3.6.0'",
+            "markers": "python_full_full_version >= '3.6.0.0'",
             "version": "==2.1.1"
         },
         "contextlib2": {
@@ -199,11 +195,6 @@
             "hashes": [
                 "sha256:64c6b8c51b515d123f9f708a29743f44eb70c4479440641ed2df8c4dea56d985",
                 "sha256:f695d6207931200b46c8ef6addbc8a921fb5d77cc4cd209c2e7d39293fcd2b30"
-<<<<<<< HEAD
-            ],
-            "markers": "python_version >= '2.7' and python_version not in '3.0, 3.1, 3.2, 3.3'",
-            "version": "==0.10.0"
-=======
             ],
             "markers": "python_version >= '2.7' and python_version not in '3.0, 3.1, 3.2, 3.3'",
             "version": "==0.10.0"
@@ -214,7 +205,6 @@
                 "sha256:f3ffdeeada09ec34bf40d7d79996d9f7175db93b7a5065de0faa7f41083c1e6c"
             ],
             "version": "==0.7.5"
->>>>>>> 2369b85f
         },
         "six": {
             "hashes": [
@@ -355,17 +345,6 @@
             ],
             "markers": "python_full_version < '3.11.0a7'",
             "version": "==2.0.1"
-<<<<<<< HEAD
-        },
-        "typing-extensions": {
-            "hashes": [
-                "sha256:1511434bb92bf8dd198c12b1cc812e800d4181cfcb867674e0f8279cc93087aa",
-                "sha256:16fa4864408f655d35ec496218b85f79b3437c829e93320c7c9215ccfd92489e"
-            ],
-            "markers": "python_version < '3.10'",
-            "version": "==4.4.0"
-=======
->>>>>>> 2369b85f
         }
     }
 }
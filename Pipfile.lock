{
    "_meta": {
        "hash": {
            "sha256": "65ada33ff90d9d4ced74f5f0ff6a016b0d1fdfe2c3f962e206d581c118ba1f0a"
        },
        "pipfile-spec": 6,
        "requires": {
            "python_version": "3.10"
        },
        "sources": [
            {
                "name": "pypi",
                "url": "https://pypi.org/simple",
                "verify_ssl": true
            }
        ]
    },
    "default": {
        "certifi": {
            "hashes": [
                "sha256:0d9c601124e5a6ba9712dbc60d9c53c21e34f5f641fe83002317394311bdce14",
                "sha256:90c1a32f1d68f940488354e36370f6cca89f0f106db09518524c88d6ed83f382"
            ],
            "markers": "python_version >= '3.6'",
            "version": "==2022.9.24"
        },
        "charset-normalizer": {
            "hashes": [
                "sha256:5a3d016c7c547f69d6f81fb0db9449ce888b418b5b9952cc5e6e66843e9dd845",
                "sha256:83e9a75d1911279afd89352c68b45348559d1fc0506b054b346651b5e7fee29f"
            ],
            "markers": "python_full_full_version >= '3.6.0.0'",
            "version": "==2.1.1"
        },
        "colorama": {
            "hashes": [
                "sha256:08695f5cb7ed6e0531a20572697297273c47b8cae5a63ffc6d6ed5c201be6e44",
                "sha256:4f1d9991f5acc0ca119f9d443620b77f9d6b33703e51011c16baf57afb285fc6"
            ],
            "markers": "platform_system == 'Windows'",
            "version": "==0.4.6"
        },
        "contextlib2": {
            "hashes": [
                "sha256:3fbdb64466afd23abaf6c977627b75b6139a5a3e8ce38405c5b413aed7a0471f",
                "sha256:ab1e2bfe1d01d968e1b7e8d9023bc51ef3509bba217bb730cee3827e1ee82869"
            ],
            "markers": "python_version >= '3.6'",
            "version": "==21.6.0"
        },
        "docopt": {
            "hashes": [
                "sha256:49b3a825280bd66b3aa83585ef59c4a8c82f2c8a522dbe754a8bc8d08c85c491"
            ],
            "version": "==0.6.2"
        },
        "flickrapi": {
            "hashes": [
                "sha256:28e6d0ebafc83b79c58d5056b3370fb2ae6618e386fa691246f3240dbcd8b967",
                "sha256:ffb27b0e4f6d3ae8fc7d20e4696d2de2f95093ecf665a93d7f1d5a3383f8e20d"
            ],
            "index": "pypi",
            "version": "==2.4.0"
        },
        "idna": {
            "hashes": [
                "sha256:814f528e8dead7d329833b91c5faa87d60bf71824cd12a7530b5526063d02cb4",
                "sha256:90b77e79eaa3eba6de819a0c442c0b4ceefc341a7a2ab77d7562bf49f425c5c2"
            ],
            "markers": "python_version >= '3.5'",
            "version": "==3.4"
        },
        "internetarchive": {
            "hashes": [
                "sha256:de856465c2ef6852184d08bfd59c0ca01904865b373a27b383034ac6b4128eb6"
            ],
            "index": "pypi",
            "version": "==3.0.2"
        },
        "jsonpatch": {
            "hashes": [
                "sha256:26ac385719ac9f54df8a2f0827bb8253aa3ea8ab7b3368457bcdb8c14595a397",
                "sha256:b6ddfe6c3db30d81a96aaeceb6baf916094ffa23d7dd5fa2c13e13f8b6e600c2"
            ],
            "markers": "python_version >= '2.7' and python_version not in '3.0, 3.1, 3.2, 3.3, 3.4'",
            "version": "==1.32"
        },
        "jsonpointer": {
            "hashes": [
                "sha256:51801e558539b4e9cd268638c078c6c5746c9ac96bc38152d443400e4f3793e9",
                "sha256:97cba51526c829282218feb99dab1b1e6bdf8efd1c43dc9d57be093c0d69c99a"
            ],
            "markers": "python_version >= '2.7' and python_version not in '3.0, 3.1, 3.2, 3.3'",
            "version": "==2.3"
        },
        "numpy": {
            "hashes": [
                "sha256:0fe563fc8ed9dc4474cbf70742673fc4391d70f4363f917599a7fa99f042d5a8",
                "sha256:12ac457b63ec8ded85d85c1e17d85efd3c2b0967ca39560b307a35a6703a4735",
                "sha256:2341f4ab6dba0834b685cce16dad5f9b6606ea8a00e6da154f5dbded70fdc4dd",
                "sha256:296d17aed51161dbad3c67ed6d164e51fcd18dbcd5dd4f9d0a9c6055dce30810",
                "sha256:488a66cb667359534bc70028d653ba1cf307bae88eab5929cd707c761ff037db",
                "sha256:4d52914c88b4930dafb6c48ba5115a96cbab40f45740239d9f4159c4ba779962",
                "sha256:5e13030f8793e9ee42f9c7d5777465a560eb78fa7e11b1c053427f2ccab90c79",
                "sha256:61be02e3bf810b60ab74e81d6d0d36246dbfb644a462458bb53b595791251911",
                "sha256:7607b598217745cc40f751da38ffd03512d33ec06f3523fb0b5f82e09f6f676d",
                "sha256:7a70a7d3ce4c0e9284e92285cba91a4a3f5214d87ee0e95928f3614a256a1488",
                "sha256:7ab46e4e7ec63c8a5e6dbf5c1b9e1c92ba23a7ebecc86c336cb7bf3bd2fb10e5",
                "sha256:8981d9b5619569899666170c7c9748920f4a5005bf79c72c07d08c8a035757b0",
                "sha256:8c053d7557a8f022ec823196d242464b6955a7e7e5015b719e76003f63f82d0f",
                "sha256:926db372bc4ac1edf81cfb6c59e2a881606b409ddc0d0920b988174b2e2a767f",
                "sha256:95d79ada05005f6f4f337d3bb9de8a7774f259341c70bc88047a1f7b96a4bcb2",
                "sha256:95de7dc7dc47a312f6feddd3da2500826defdccbc41608d0031276a24181a2c0",
                "sha256:a0882323e0ca4245eb0a3d0a74f88ce581cc33aedcfa396e415e5bba7bf05f68",
                "sha256:a8365b942f9c1a7d0f0dc974747d99dd0a0cdfc5949a33119caf05cb314682d3",
                "sha256:a8aae2fb3180940011b4862b2dd3756616841c53db9734b27bb93813cd79fce6",
                "sha256:c237129f0e732885c9a6076a537e974160482eab8f10db6292e92154d4c67d71",
                "sha256:c67b833dbccefe97cdd3f52798d430b9d3430396af7cdb2a0c32954c3ef73894",
                "sha256:ce03305dd694c4873b9429274fd41fc7eb4e0e4dea07e0af97a933b079a5814f",
                "sha256:d331afac87c92373826af83d2b2b435f57b17a5c74e6268b79355b970626e329",
                "sha256:dada341ebb79619fe00a291185bba370c9803b1e1d7051610e01ed809ef3a4ba",
                "sha256:ed2cc92af0efad20198638c69bb0fc2870a58dabfba6eb722c933b48556c686c",
                "sha256:f260da502d7441a45695199b4e7fd8ca87db659ba1c78f2bbf31f934fe76ae0e",
                "sha256:f2f390aa4da44454db40a1f0201401f9036e8d578a25f01a6e237cea238337ef",
                "sha256:f76025acc8e2114bb664294a07ede0727aa75d63a06d2fae96bf29a81747e4a7"
            ],
            "index": "pypi",
            "version": "==1.23.4"
        },
        "oauthlib": {
            "hashes": [
                "sha256:8139f29aac13e25d502680e9e19963e83f16838d48a0d71c287fe40e7067fbca",
                "sha256:9859c40929662bec5d64f34d01c99e093149682a3f38915dc0655d5a633dd918"
            ],
            "markers": "python_version >= '3.6'",
            "version": "==3.2.2"
        },
        "pandas": {
            "hashes": [
                "sha256:04e51b01d5192499390c0015630975f57836cc95c7411415b499b599b05c0c96",
                "sha256:05c527c64ee02a47a24031c880ee0ded05af0623163494173204c5b72ddce658",
                "sha256:0a78e05ec09731c5b3bd7a9805927ea631fe6f6cb06f0e7c63191a9a778d52b4",
                "sha256:17da7035d9e6f9ea9cdc3a513161f8739b8f8489d31dc932bc5a29a27243f93d",
                "sha256:249cec5f2a5b22096440bd85c33106b6102e0672204abd2d5c014106459804ee",
                "sha256:2c25e5c16ee5c0feb6cf9d982b869eec94a22ddfda9aa2fbed00842cbb697624",
                "sha256:32e3d9f65606b3f6e76555bfd1d0b68d94aff0929d82010b791b6254bf5a4b96",
                "sha256:36aa1f8f680d7584e9b572c3203b20d22d697c31b71189322f16811d4ecfecd3",
                "sha256:5b0c970e2215572197b42f1cff58a908d734503ea54b326412c70d4692256391",
                "sha256:5cee0c74e93ed4f9d39007e439debcaadc519d7ea5c0afc3d590a3a7b2edf060",
                "sha256:669c8605dba6c798c1863157aefde959c1796671ffb342b80fcb80a4c0bc4c26",
                "sha256:66a1ad667b56e679e06ba73bb88c7309b3f48a4c279bd3afea29f65a766e9036",
                "sha256:683779e5728ac9138406c59a11e09cd98c7d2c12f0a5fc2b9c5eecdbb4a00075",
                "sha256:6bb391659a747cf4f181a227c3e64b6d197100d53da98dcd766cc158bdd9ec68",
                "sha256:81f0674fa50b38b6793cd84fae5d67f58f74c2d974d2cb4e476d26eee33343d0",
                "sha256:927e59c694e039c75d7023465d311277a1fc29ed7236b5746e9dddf180393113",
                "sha256:932d2d7d3cab44cfa275601c982f30c2d874722ef6396bb539e41e4dc4618ed4",
                "sha256:a52419d9ba5906db516109660b114faf791136c94c1a636ed6b29cbfff9187ee",
                "sha256:b156a971bc451c68c9e1f97567c94fd44155f073e3bceb1b0d195fd98ed12048",
                "sha256:bcf1a82b770b8f8c1e495b19a20d8296f875a796c4fe6e91da5ef107f18c5ecb",
                "sha256:cb2a9cf1150302d69bb99861c5cddc9c25aceacb0a4ef5299785d0f5389a3209",
                "sha256:d8c709f4700573deb2036d240d140934df7e852520f4a584b2a8d5443b71f54d",
                "sha256:db45b94885000981522fb92349e6b76f5aee0924cc5315881239c7859883117d",
                "sha256:ddf46b940ef815af4e542697eaf071f0531449407a7607dd731bf23d156e20a7",
                "sha256:e675f8fe9aa6c418dc8d3aac0087b5294c1a4527f1eacf9fe5ea671685285454",
                "sha256:eb7e8cf2cf11a2580088009b43de84cabbf6f5dae94ceb489f28dba01a17cb77",
                "sha256:f340331a3f411910adfb4bbe46c2ed5872d9e473a783d7f14ecf49bc0869c594"
            ],
            "index": "pypi",
            "version": "==1.5.1"
        },
        "python-dateutil": {
            "hashes": [
                "sha256:0123cacc1627ae19ddf3c27a5de5bd67ee4586fbdd6440d9748f8abb483d3e86",
                "sha256:961d03dc3453ebbc59dbdea9e4e11c5651520a876d0f4db161e8674aae935da9"
            ],
            "markers": "python_version >= '2.7' and python_version not in '3.0, 3.1, 3.2, 3.3'",
            "version": "==2.8.2"
        },
        "pytz": {
            "hashes": [
                "sha256:335ab46900b1465e714b4fda4963d87363264eb662aab5e65da039c25f1f5b22",
                "sha256:c4d88f472f54d615e9cd582a5004d1e5f624854a6a27a6211591c251f22a6914"
            ],
            "version": "==2022.5"
        },
        "requests": {
            "hashes": [
                "sha256:7c5599b102feddaa661c826c56ab4fee28bfd17f5abca1ebbe3e7f19d7c97983",
                "sha256:8fefa2a1a1365bf5520aac41836fbee479da67864514bdb821f31ce07ce65349"
            ],
            "index": "pypi",
            "version": "==2.28.1"
        },
        "requests-oauthlib": {
            "hashes": [
                "sha256:2577c501a2fb8d05a304c09d090d6e47c306fef15809d102b327cf8364bddab5",
                "sha256:75beac4a47881eeb94d5ea5d6ad31ef88856affe2332b9aafb52c6452ccf0d7a"
            ],
            "markers": "python_version >= '2.7' and python_version not in '3.0, 3.1, 3.2, 3.3'",
            "version": "==1.3.1"
        },
        "requests-toolbelt": {
            "hashes": [
                "sha256:18565aa58116d9951ac39baa288d3adb5b3ff975c4f25eee78555d89e8f247f7"
            ],
            "markers": "python_version >= '2.7' and python_version not in '3.0, 3.1, 3.2, 3.3'",
            "version": "==0.10.1"
        },
        "schema": {
            "hashes": [
                "sha256:f06717112c61895cabc4707752b88716e8420a8819d71404501e114f91043197",
                "sha256:f3ffdeeada09ec34bf40d7d79996d9f7175db93b7a5065de0faa7f41083c1e6c"
            ],
            "version": "==0.7.5"
        },
        "six": {
            "hashes": [
                "sha256:1e61c37477a1626458e36f7b1d82aa5c9b094fa4802892072e49de9c60c4c926",
                "sha256:8abb2f1d86890a2dfb989f9a77cfcfd3e47c2a354b01111771326f8aa26e0254"
            ],
            "markers": "python_version >= '2.7' and python_version not in '3.0, 3.1, 3.2, 3.3'",
            "version": "==1.16.0"
        },
        "tqdm": {
            "hashes": [
                "sha256:5f4f682a004951c1b450bc753c710e9280c5746ce6ffedee253ddbcbf54cf1e4",
                "sha256:6fee160d6ffcd1b1c68c65f14c829c22832bc401726335ce92c52d395944a6a1"
            ],
            "markers": "python_version >= '2.7' and python_version not in '3.0, 3.1, 3.2, 3.3'",
            "version": "==4.64.1"
        },
        "urllib3": {
            "hashes": [
                "sha256:3fa96cf423e6987997fc326ae8df396db2a8b7c667747d47ddd8ecba91f4a74e",
                "sha256:b930dd878d5a8afb066a637fbb35144fe7901e3b209d1cd4f524bd0e9deee997"
            ],
            "index": "pypi",
            "version": "==1.26.12"
        }
    },
    "develop": {
        "black": {
            "hashes": [
                "sha256:14ff67aec0a47c424bc99b71005202045dc09270da44a27848d534600ac64fc7",
                "sha256:197df8509263b0b8614e1df1756b1dd41be6738eed2ba9e9769f3880c2b9d7b6",
                "sha256:1e464456d24e23d11fced2bc8c47ef66d471f845c7b7a42f3bd77bf3d1789650",
                "sha256:2039230db3c6c639bd84efe3292ec7b06e9214a2992cd9beb293d639c6402edb",
                "sha256:21199526696b8f09c3997e2b4db8d0b108d801a348414264d2eb8eb2532e540d",
                "sha256:2644b5d63633702bc2c5f3754b1b475378fbbfb481f62319388235d0cd104c2d",
                "sha256:432247333090c8c5366e69627ccb363bc58514ae3e63f7fc75c54b1ea80fa7de",
                "sha256:444ebfb4e441254e87bad00c661fe32df9969b2bf224373a448d8aca2132b395",
                "sha256:5b9b29da4f564ba8787c119f37d174f2b69cdfdf9015b7d8c5c16121ddc054ae",
                "sha256:5cc42ca67989e9c3cf859e84c2bf014f6633db63d1cbdf8fdb666dcd9e77e3fa",
                "sha256:5d8f74030e67087b219b032aa33a919fae8806d49c867846bfacde57f43972ef",
                "sha256:72ef3925f30e12a184889aac03d77d031056860ccae8a1e519f6cbb742736383",
                "sha256:819dc789f4498ecc91438a7de64427c73b45035e2e3680c92e18795a839ebb66",
                "sha256:915ace4ff03fdfff953962fa672d44be269deb2eaf88499a0f8805221bc68c87",
                "sha256:9311e99228ae10023300ecac05be5a296f60d2fd10fff31cf5c1fa4ca4b1988d",
                "sha256:974308c58d057a651d182208a484ce80a26dac0caef2895836a92dd6ebd725e0",
                "sha256:b8b49776299fece66bffaafe357d929ca9451450f5466e997a7285ab0fe28e3b",
                "sha256:c957b2b4ea88587b46cf49d1dc17681c1e672864fd7af32fc1e9664d572b3458",
                "sha256:e41a86c6c650bcecc6633ee3180d80a025db041a8e2398dcc059b3afa8382cd4",
                "sha256:f513588da599943e0cde4e32cc9879e825d58720d6557062d1098c5ad80080e1",
                "sha256:fba8a281e570adafb79f7755ac8721b6cf1bbf691186a287e990c7929c7692ff"
            ],
            "index": "pypi",
            "version": "==22.10.0"
        },
        "click": {
            "hashes": [
                "sha256:7682dc8afb30297001674575ea00d1814d808d6a36af415a82bd481d37ba7b8e",
                "sha256:bb4d8133cb15a609f44e8213d9b391b0809795062913b383c62be0ee95b1db48"
            ],
            "markers": "python_version >= '3.7'",
            "version": "==8.1.3"
        },
        "colorama": {
            "hashes": [
<<<<<<< HEAD
                "sha256:854bf444933e37f5824ae7bfc1e98d5bce2ebe4160d46b5edf346a89358e99da",
                "sha256:e6c6b4334fc50988a639d9b98aa429a0b57da6e17b9a44f0451f930b6967b7a4"
            ],
            "markers": "platform_system == 'Windows'",
            "version": "==0.4.5"
=======
                "sha256:08695f5cb7ed6e0531a20572697297273c47b8cae5a63ffc6d6ed5c201be6e44",
                "sha256:4f1d9991f5acc0ca119f9d443620b77f9d6b33703e51011c16baf57afb285fc6"
            ],
            "markers": "platform_system == 'Windows'",
            "version": "==0.4.6"
>>>>>>> 485e2a8b
        },
        "flake8": {
            "hashes": [
                "sha256:6fbe320aad8d6b95cec8b8e47bc933004678dc63095be98528b7bdd2a9f510db",
                "sha256:7a1cf6b73744f5806ab95e526f6f0d8c01c66d7bbe349562d22dfca20610b248"
            ],
            "index": "pypi",
            "version": "==5.0.4"
        },
        "isort": {
            "hashes": [
                "sha256:6f62d78e2f89b4500b080fe3a81690850cd254227f27f75c3a0c491a1f351ba7",
                "sha256:e8443a5e7a020e9d7f97f1d7d9cd17c88bcb3bc7e218bf9cf5095fe550be2951"
            ],
            "index": "pypi",
            "version": "==5.10.1"
        },
        "mccabe": {
            "hashes": [
                "sha256:348e0240c33b60bbdf4e523192ef919f28cb2c3d7d5c7794f74009290f236325",
                "sha256:6c2d30ab6be0e4a46919781807b4f0d834ebdd6c6e3dca0bda5a15f863427b6e"
            ],
            "markers": "python_version >= '3.6'",
            "version": "==0.7.0"
        },
        "mypy-extensions": {
            "hashes": [
                "sha256:090fedd75945a69ae91ce1303b5824f428daf5a028d2f6ab8a299250a846f15d",
                "sha256:2d82818f5bb3e369420cb3c4060a7970edba416647068eb4c5343488a6c604a8"
            ],
            "version": "==0.4.3"
        },
        "pathspec": {
            "hashes": [
                "sha256:46846318467efc4556ccfd27816e004270a9eeeeb4d062ce5e6fc7a87c573f93",
                "sha256:7ace6161b621d31e7902eb6b5ae148d12cfd23f4a249b9ffb6b9fee12084323d"
            ],
            "markers": "python_version >= '3.7'",
            "version": "==0.10.1"
        },
        "platformdirs": {
            "hashes": [
                "sha256:027d8e83a2d7de06bbac4e5ef7e023c02b863d7ea5d079477e722bb41ab25788",
                "sha256:58c8abb07dcb441e6ee4b11d8df0ac856038f944ab98b7be6b27b2a3c7feef19"
            ],
            "markers": "python_version >= '3.7'",
            "version": "==2.5.2"
        },
        "pycodestyle": {
            "hashes": [
                "sha256:2c9607871d58c76354b697b42f5d57e1ada7d261c261efac224b664affdc5785",
                "sha256:d1735fc58b418fd7c5f658d28d943854f8a849b01a5d0a1e6f3f3fdd0166804b"
            ],
            "markers": "python_version >= '3.6'",
            "version": "==2.9.1"
        },
        "pyflakes": {
            "hashes": [
                "sha256:4579f67d887f804e67edb544428f264b7b24f435b263c4614f384135cea553d2",
                "sha256:491feb020dca48ccc562a8c0cbe8df07ee13078df59813b83959cbdada312ea3"
            ],
            "markers": "python_version >= '3.6'",
            "version": "==2.5.0"
        },
        "tomli": {
            "hashes": [
                "sha256:939de3e7a6161af0c887ef91b7d41a53e7c5a1ca976325f429cb46ea9bc30ecc",
                "sha256:de526c12914f0c550d15924c62d72abc48d6fe7364aa87328337a31007fe8a4f"
            ],
            "markers": "python_full_version < '3.11.0a7'",
            "version": "==2.0.1"
        },
        "typing-extensions": {
            "hashes": [
                "sha256:1511434bb92bf8dd198c12b1cc812e800d4181cfcb867674e0f8279cc93087aa",
                "sha256:16fa4864408f655d35ec496218b85f79b3437c829e93320c7c9215ccfd92489e"
            ],
            "markers": "python_version < '3.10'",
            "version": "==4.4.0"
        }
    }
}<|MERGE_RESOLUTION|>--- conflicted
+++ resolved
@@ -276,19 +276,11 @@
         },
         "colorama": {
             "hashes": [
-<<<<<<< HEAD
-                "sha256:854bf444933e37f5824ae7bfc1e98d5bce2ebe4160d46b5edf346a89358e99da",
-                "sha256:e6c6b4334fc50988a639d9b98aa429a0b57da6e17b9a44f0451f930b6967b7a4"
-            ],
-            "markers": "platform_system == 'Windows'",
-            "version": "==0.4.5"
-=======
                 "sha256:08695f5cb7ed6e0531a20572697297273c47b8cae5a63ffc6d6ed5c201be6e44",
                 "sha256:4f1d9991f5acc0ca119f9d443620b77f9d6b33703e51011c16baf57afb285fc6"
             ],
             "markers": "platform_system == 'Windows'",
             "version": "==0.4.6"
->>>>>>> 485e2a8b
         },
         "flake8": {
             "hashes": [

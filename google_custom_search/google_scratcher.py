--- conflicted
+++ resolved
@@ -15,7 +15,6 @@
 from requests.adapters import HTTPAdapter
 from urllib3.util.retry import Retry
 
-<<<<<<< HEAD
 # First-party/Local
 import quantify
 
@@ -28,17 +27,10 @@
 # Load environment variables
 load_dotenv(PATH_DOTENV)
 
-
 # Gets API_KEYS and PSE_KEY from .env file
 API_KEYS = os.getenv("GOOGLE_API_KEYS").split(",")
 PSE_KEY = os.getenv("PSE_KEY")
-=======
-# Set up current working directory (CWD)
-CWD = os.path.dirname(os.path.abspath(__file__))
-# Load environment variables
-dotenv_path = os.path.join(os.path.dirname(CWD), ".env")
-load_dotenv(dotenv_path)
->>>>>>> 2d703c8f
+
 
 # Global Variables for API_KEYS indexing and Search Halfyear Span
 API_KEYS_IND = 0
@@ -73,11 +65,9 @@
     """
     # Read license data from file
     cc_license_data = pd.read_csv(
-<<<<<<< HEAD
+
         f"{PATH_REPO_ROOT}/legal-tool-paths.txt", header=None
-=======
-        f"{os.path.dirname(CWD)}/legal-tool-paths.txt", header=None
->>>>>>> 2d703c8f
+
     )
     # Define regex pattern to extract license types
     license_pattern = r"((?:[^/]+/){2}(?:[^/]+)).*"

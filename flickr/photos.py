"""
Fetching photo information from Flickr API for photos under
each Creative Commons license and saving the data into a JSON file
"""

# Standard library
import json
import logging
import os
import sys

# Third-party
import flickrapi
from dotenv import load_dotenv

# First-party/Local
import quantify

# Setup paths, and LOGGER using quantify.setup()
sys.path.append(os.path.abspath(os.path.join(os.path.dirname(__file__), "..")))
_, PATH_WORK_DIR, PATH_DOTENV, _, LOGGER = quantify.setup(__file__)

# Load environment variables
load_dotenv(PATH_DOTENV)

# Set up the logger
LOG = logging.getLogger(__name__)
LOG.setLevel(logging.INFO)

# Define both the handler and the formatter
handler = logging.StreamHandler()
formatter = logging.Formatter(
    "%(asctime)s - %(levelname)s - %(name)s - %(message)s"
)

# Add formatter to the handler
handler.setFormatter(formatter)

# Add handler to the logger
LOG.addHandler(handler)

# Log the start of the script execution
LOG.info("Script execution started.")


def main():
    # Initialize Flickr API instance
    flickr = flickrapi.FlickrAPI(
        os.getenv("FLICKR_API_KEY"),
        os.getenv("FLICKR_API_SECRET"),
        format="json",
    )

    # Dictionary to store photo data for each Creative Commons license
    dic = {1: 0, 2: 0, 3: 0, 4: 0, 5: 0, 6: 0, 9: 0, 10: 0}
    # Use search method to retrieve photo info for each license
    # and store it in the dictionary
    for i in dic.keys():
        photosJson = flickr.photos.search(license=i, per_page=500)
        dic[i] = [json.loads(photosJson.decode("utf-8"))]
    # Save the dictionary containing photo data to a JSON file
    with open(os.path.join(PATH_WORK_DIR, "photos.json"), "w") as json_file:
        json.dump(dic, json_file)


if __name__ == "__main__":
    # Exception Handling
    try:
        main()
    except SystemExit as e:
<<<<<<< HEAD
        LOGGER.error("System exit with code: %d", e.code)
        sys.exit(e.code)
    except KeyboardInterrupt:
        LOGGER.info("Halted via KeyboardInterrupt.")
        sys.exit(130)
    except Exception:
        LOGGER.exception("Unhandled exception:")
=======
        LOG.error(f"System exit with code: {e.code}")
        sys.exit(e.code)
    except KeyboardInterrupt:
        LOG.info("(130) Halted via KeyboardInterrupt.")
        sys.exit(130)
    except Exception:
        LOG.error(f"(1) Unhandled exception: {traceback.format_exc()}")
>>>>>>> 9edade91
        sys.exit(1)<|MERGE_RESOLUTION|>--- conflicted
+++ resolved
@@ -68,7 +68,6 @@
     try:
         main()
     except SystemExit as e:
-<<<<<<< HEAD
         LOGGER.error("System exit with code: %d", e.code)
         sys.exit(e.code)
     except KeyboardInterrupt:
@@ -76,13 +75,4 @@
         sys.exit(130)
     except Exception:
         LOGGER.exception("Unhandled exception:")
-=======
-        LOG.error(f"System exit with code: {e.code}")
-        sys.exit(e.code)
-    except KeyboardInterrupt:
-        LOG.info("(130) Halted via KeyboardInterrupt.")
-        sys.exit(130)
-    except Exception:
-        LOG.error(f"(1) Unhandled exception: {traceback.format_exc()}")
->>>>>>> 9edade91
         sys.exit(1)
--- conflicted
+++ resolved
@@ -26,7 +26,6 @@
 
 See [`CONTRIBUTING.md`](CONTRIBUTING.md).
 
-<<<<<<< HEAD
 
 ## Development
 
@@ -69,8 +68,6 @@
 
 For information on past efforts, see [`history.md`](history.md).
 
-=======
->>>>>>> 994de1d9
 ## Data Sources:
 
 ### Google Custom Search JSON API

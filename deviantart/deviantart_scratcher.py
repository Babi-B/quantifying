--- conflicted
+++ resolved
@@ -4,11 +4,8 @@
 data.
 """
 # Standard library
-<<<<<<< HEAD
 import datetime as dt
 import logging
-=======
->>>>>>> acdf941a
 import os
 import sys
 import traceback
